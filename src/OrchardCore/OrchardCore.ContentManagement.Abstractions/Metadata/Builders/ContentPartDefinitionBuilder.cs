using System;
using System.Collections.Generic;
using System.Linq;
using System.Text.Json.Nodes;
using System.Threading.Tasks;
using OrchardCore.ContentManagement.Metadata.Models;
using OrchardCore.ContentManagement.Metadata.Settings;
using OrchardCore.ContentManagement.Utilities;

namespace OrchardCore.ContentManagement.Metadata.Builders
{
    public class ContentPartDefinitionBuilder
    {
        private readonly ContentPartDefinition _part;
        private readonly List<ContentPartFieldDefinition> _fields;
        private readonly JsonObject _settings;

        public ContentPartDefinition Current { get; private set; }

        public ContentPartDefinitionBuilder()
            : this(new ContentPartDefinition(null))
        {
        }

        public ContentPartDefinitionBuilder(ContentPartDefinition existing)
        {
            _part = existing;

            if (existing == null)
            {
                _fields = [];
                _settings = [];
            }
            else
            {
                Name = existing.Name;
                _fields = existing.Fields.ToList();
                _settings = existing.Settings.Clone();
            }
        }

        public string Name { get; private set; }

        public ContentPartDefinition Build()
        {
            if (!char.IsLetter(Name[0]))
            {
                throw new ArgumentException("Content part name must start with a letter", "name");
            }
            if (!string.Equals(Name, Name.ToSafeName(), StringComparison.OrdinalIgnoreCase))
            {
                throw new ArgumentException("Content part name contains invalid characters", "name");
            }
            if (Name.IsReservedContentName())
            {
                throw new ArgumentException("Content part name is reserved for internal use", "name");
            }

            return new ContentPartDefinition(Name, _fields, _settings);
        }

        public ContentPartDefinitionBuilder Named(string name)
        {
            Name = name;

            return this;
        }

        public ContentPartDefinitionBuilder RemoveField(string fieldName)
        {
            var existingField = _fields.SingleOrDefault(x => string.Equals(x.Name, fieldName, StringComparison.OrdinalIgnoreCase));
            if (existingField != null)
            {
                _fields.Remove(existingField);
            }
<<<<<<< HEAD

            return this;
        }

        [Obsolete("Use WithSettings<T>. This will be removed in a future version.")]
        public ContentPartDefinitionBuilder WithSetting(string name, string value)
        {
            _settings[name] = value;

=======

>>>>>>> ef46ead5
            return this;
        }

        public ContentPartDefinitionBuilder MergeSettings(JsonObject settings)
        {
            _settings.Merge(settings, ContentBuilderSettings.JsonMergeSettings);

            return this;
        }

        public ContentPartDefinitionBuilder MergeSettings<T>(Action<T> setting) where T : class, new()
        {
            var existingJObject = _settings[typeof(T).Name] as JsonObject;
            // If existing settings do not exist, create.
            if (existingJObject == null)
            {
                existingJObject = JObject.FromObject(new T(), ContentBuilderSettings.IgnoreDefaultValuesSerializer);
                _settings[typeof(T).Name] = existingJObject;
            }

            var settingsToMerge = existingJObject.ToObject<T>();
            setting(settingsToMerge);
            _settings[typeof(T).Name] = JObject.FromObject(settingsToMerge, ContentBuilderSettings.IgnoreDefaultValuesSerializer);

            return this;
        }

        public ContentPartDefinitionBuilder WithSettings<T>(T settings)
        {
            ArgumentNullException.ThrowIfNull(settings, nameof(settings));

            var jObject = JObject.FromObject(settings, ContentBuilderSettings.IgnoreDefaultValuesSerializer);
            _settings[typeof(T).Name] = jObject;

            return this;
        }

        public ContentPartDefinitionBuilder WithField(string fieldName)
            => WithField(fieldName, configuration => { });

        public ContentPartDefinitionBuilder WithField(string fieldName, Action<ContentPartFieldDefinitionBuilder> configuration)
        {
            ArgumentException.ThrowIfNullOrWhiteSpace(fieldName, nameof(fieldName));

            var existingField = _fields.FirstOrDefault(x => string.Equals(x.Name, fieldName, StringComparison.OrdinalIgnoreCase));
            if (existingField != null)
            {
                var toRemove = _fields.Where(x => x.Name == fieldName).ToArray();
                foreach (var remove in toRemove)
                {
                    _fields.Remove(remove);
                }
            }
            else
            {
                existingField = new ContentPartFieldDefinition(null, fieldName, []);
            }

            var configurer = new FieldConfigurerImpl(existingField, _part);

            configuration(configurer);

            var fieldDefinition = configurer.Build();

            var settings = fieldDefinition.GetSettings<ContentPartFieldSettings>();

            if (string.IsNullOrEmpty(settings.DisplayName))
            {
                // If there is no display name, let's use the field name by default.
                settings.DisplayName = fieldName;
<<<<<<< HEAD
                fieldDefinition.PopulateSettings(settings);
=======
                fieldDefinition.Settings.Remove(nameof(ContentPartFieldSettings));
                fieldDefinition.Settings.Add(nameof(ContentPartFieldSettings), JNode.FromObject(settings));
>>>>>>> ef46ead5
            }

            _fields.Add(fieldDefinition);

            return this;
        }

        public ContentPartDefinitionBuilder WithField<TField>(string fieldName)
            => WithField(fieldName, configuration => configuration.OfType(typeof(TField).Name));

        public ContentPartDefinitionBuilder WithField<TField>(string fieldName, Action<ContentPartFieldDefinitionBuilder> configuration)
            => WithField(fieldName, field =>
            {
                configuration(field);

                field.OfType(typeof(TField).Name);
            });

        public Task<ContentPartDefinitionBuilder> WithFieldAsync<TField>(string fieldName, Func<ContentPartFieldDefinitionBuilder, Task> configuration)
            => WithFieldAsync(fieldName, async field =>
            {
                await configuration(field);

                field.OfType(typeof(TField).Name);
            });

        public async Task<ContentPartDefinitionBuilder> WithFieldAsync(string fieldName, Func<ContentPartFieldDefinitionBuilder, Task> configurationAsync)
        {
            ArgumentException.ThrowIfNullOrWhiteSpace(fieldName, nameof(fieldName));

            var existingField = _fields.FirstOrDefault(x => string.Equals(x.Name, fieldName, StringComparison.OrdinalIgnoreCase));

            if (existingField != null)
            {
                var toRemove = _fields.Where(x => x.Name == fieldName).ToArray();
                foreach (var remove in toRemove)
                {
                    _fields.Remove(remove);
                }
            }
            else
            {
                existingField = new ContentPartFieldDefinition(null, fieldName, []);
            }

            var configurer = new FieldConfigurerImpl(existingField, _part);

            await configurationAsync(configurer);

            var fieldDefinition = configurer.Build();

            var settings = fieldDefinition.GetSettings<ContentPartFieldSettings>();

            if (string.IsNullOrEmpty(settings.DisplayName))
            {
                // If there is no display name, let's use the field name by default.
                settings.DisplayName = fieldName;
<<<<<<< HEAD
                fieldDefinition.PopulateSettings(settings);
=======
                fieldDefinition.Settings.Remove(nameof(ContentPartFieldSettings));
                fieldDefinition.Settings.Add(nameof(ContentPartFieldSettings), JNode.FromObject(settings));
>>>>>>> ef46ead5
            }

            _fields.Add(fieldDefinition);

            return this;
        }

        private sealed class FieldConfigurerImpl : ContentPartFieldDefinitionBuilder
        {
            private ContentFieldDefinition _fieldDefinition;
            private readonly ContentPartDefinition _partDefinition;
            private readonly string _fieldName;

            public FieldConfigurerImpl(ContentPartFieldDefinition field, ContentPartDefinition part)
                : base(field)
            {
                _fieldDefinition = field.FieldDefinition;
                _fieldName = field.Name;
                _partDefinition = part;
            }

            public override ContentPartFieldDefinition Build()
            {
                if (!char.IsLetter(_fieldName[0]))
                {
                    throw new ArgumentException("Content field name must start with a letter", "name");
                }
                if (!string.Equals(_fieldName, _fieldName.ToSafeName(), StringComparison.OrdinalIgnoreCase))
                {
                    throw new ArgumentException("Content field name contains invalid characters", "name");
                }

                return new ContentPartFieldDefinition(_fieldDefinition, _fieldName, _settings);
            }

            public override string Name
                => _fieldName;

            public override string FieldType
                => _fieldDefinition.Name;


            public override string PartName
                => _partDefinition.Name;

            public override ContentPartFieldDefinitionBuilder OfType(ContentFieldDefinition fieldDefinition)
            {
                _fieldDefinition = fieldDefinition;
                return this;
            }

            public override ContentPartFieldDefinitionBuilder OfType(string fieldType)
            {
                _fieldDefinition = new ContentFieldDefinition(fieldType);
                return this;
            }
        }
    }
}<|MERGE_RESOLUTION|>--- conflicted
+++ resolved
@@ -73,19 +73,7 @@
             {
                 _fields.Remove(existingField);
             }
-<<<<<<< HEAD
-
-            return this;
-        }
-
-        [Obsolete("Use WithSettings<T>. This will be removed in a future version.")]
-        public ContentPartDefinitionBuilder WithSetting(string name, string value)
-        {
-            _settings[name] = value;
-
-=======
-
->>>>>>> ef46ead5
+
             return this;
         }
 
@@ -156,12 +144,8 @@
             {
                 // If there is no display name, let's use the field name by default.
                 settings.DisplayName = fieldName;
-<<<<<<< HEAD
-                fieldDefinition.PopulateSettings(settings);
-=======
                 fieldDefinition.Settings.Remove(nameof(ContentPartFieldSettings));
                 fieldDefinition.Settings.Add(nameof(ContentPartFieldSettings), JNode.FromObject(settings));
->>>>>>> ef46ead5
             }
 
             _fields.Add(fieldDefinition);
@@ -219,12 +203,8 @@
             {
                 // If there is no display name, let's use the field name by default.
                 settings.DisplayName = fieldName;
-<<<<<<< HEAD
-                fieldDefinition.PopulateSettings(settings);
-=======
                 fieldDefinition.Settings.Remove(nameof(ContentPartFieldSettings));
                 fieldDefinition.Settings.Add(nameof(ContentPartFieldSettings), JNode.FromObject(settings));
->>>>>>> ef46ead5
             }
 
             _fields.Add(fieldDefinition);
