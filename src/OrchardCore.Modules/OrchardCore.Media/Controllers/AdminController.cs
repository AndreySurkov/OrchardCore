using System;
using System.Collections.Generic;
using System.IO;
using System.Linq;
using System.Threading.Tasks;
using Microsoft.AspNetCore.Authorization;
using Microsoft.AspNetCore.Http;
using Microsoft.AspNetCore.Mvc;
using Microsoft.AspNetCore.StaticFiles;
using Microsoft.Extensions.Configuration;
using Microsoft.Extensions.Localization;
using Microsoft.Extensions.Logging;
using OrchardCore.Environment.Shell.Configuration;
using OrchardCore.FileStorage;

namespace OrchardCore.Media.Controllers
{
    public class AdminController : Controller
    {
        private static string[] DefaultAllowedFileExtensions = new string[] {
            // Images
            ".jpg",
            ".jpeg",
            ".png",
            ".gif",
            ".ico",
<<<<<<< HEAD
=======
            ".svg",
>>>>>>> ff4673b4

            // Documents
            ".pdf", // (Portable Document Format; Adobe Acrobat)
            ".doc", ".docx", // (Microsoft Word Document)
            ".ppt", ".pptx", ".pps", ".ppsx", // (Microsoft PowerPoint Presentation)
            ".odt", // (OpenDocument Text Document)
            ".xls", ".xlsx", // (Microsoft Excel Document)
            ".psd", // (Adobe Photoshop Document)

            // Audio
            ".mp3",
            ".m4a",
            ".ogg",
            ".wav",

            // Video
            ".mp4", ".m4v", // (MPEG-4)
            ".mov", // (QuickTime)
            ".wmv", // (Windows Media Video)
            ".avi",
            ".mpg",
            ".ogv", // (Ogg)
            ".3gp", // (3GPP)
        };

        private readonly IMediaFileStore _mediaFileStore;
        private readonly IAuthorizationService _authorizationService;
        private readonly IContentTypeProvider _contentTypeProvider;
        private readonly IShellConfiguration _shellConfiguration;
        private readonly ILogger _logger;
        private readonly IStringLocalizer<AdminController> T;

        public AdminController(
            IMediaFileStore mediaFileStore,
            IAuthorizationService authorizationService,
            IContentTypeProvider contentTypeProvider,
            IShellConfiguration shellConfiguration,
            ILogger<AdminController> logger,
            IStringLocalizer<AdminController> stringLocalizer)
        {
            _mediaFileStore = mediaFileStore;
            _authorizationService = authorizationService;
            _contentTypeProvider = contentTypeProvider;
            _shellConfiguration = shellConfiguration;
            _logger = logger;
            T = stringLocalizer;
        }

        public async Task<IActionResult> Index()
        {
            if (!await _authorizationService.AuthorizeAsync(User, Permissions.ManageOwnMedia))
            {
                return Unauthorized();
            }

            return View();
        }

        public async Task<ActionResult<IEnumerable<IFileStoreEntry>>> GetFolders(string path)
        {
            if (!await _authorizationService.AuthorizeAsync(User, Permissions.ManageOwnMedia))
            {
                return Unauthorized();
            }

            if (string.IsNullOrEmpty(path))
            {
                path = "";
            }

            if (await _mediaFileStore.GetDirectoryInfoAsync(path) == null)
            {
                return NotFound();
            }
            

            var content = (await _mediaFileStore.GetDirectoryContentAsync(path)).Where(x => x.IsDirectory);


            var allowed = new List<IFileStoreEntry>();

            foreach (var entry in content)
            {
                if ((await _authorizationService.AuthorizeAsync(User, Permissions.ManageAttachedMediaFieldsFolder, (object)entry.Path)))
                {
                    allowed.Add(entry);
                }
            }

            return allowed.ToArray();            
        }

        public async Task<ActionResult<IEnumerable<object>>> GetMediaItems(string path)
        {
            if (string.IsNullOrEmpty(path))
            {
                path = "";
            }

            if (!await _authorizationService.AuthorizeAsync(User, Permissions.ManageOwnMedia)
                || !await _authorizationService.AuthorizeAsync(User, Permissions.ManageAttachedMediaFieldsFolder, (object)path))
            {
                return Unauthorized();
            }

            if (await _mediaFileStore.GetDirectoryInfoAsync(path) == null)
            {
                return NotFound();
            }

            var files = (await _mediaFileStore.GetDirectoryContentAsync(path)).Where(x => !x.IsDirectory);

            var allowed = new List<IFileStoreEntry>();
            foreach (var entry in files)
            {
                if ((await _authorizationService.AuthorizeAsync(User, Permissions.ManageAttachedMediaFieldsFolder, (object)entry.Path)))
                {
                    allowed.Add(entry);
                }
            }

            return allowed.Select(CreateFileResult).ToArray();
        }

        public async Task<ActionResult<object>> GetMediaItem(string path)
        {
            if (!await _authorizationService.AuthorizeAsync(User, Permissions.ManageOwnMedia))
            {
                return Unauthorized();
            }

            if (string.IsNullOrEmpty(path))
            {
                return NotFound();
            }

            var f = await _mediaFileStore.GetFileInfoAsync(path);

            if (f == null)
            {
                return NotFound();
            }

            return CreateFileResult(f);
        }

        [HttpPost]
        public async Task<ActionResult<object>> Upload(
            string path,
            string contentType,
            ICollection<IFormFile> files)
        {
            if (!await _authorizationService.AuthorizeAsync(User, Permissions.ManageOwnMedia))
            {
                return Unauthorized();
            }

            if (string.IsNullOrEmpty(path))
            {
                path = "";
            }

            var section = _shellConfiguration.GetSection("OrchardCore.Media");
<<<<<<< HEAD

            // var maxUploadSize = section.GetValue("MaxRequestBodySize", 100_000_000);
            var maxFileSize = section.GetValue("MaxFileSize", 30_000_000);
            var allowedFileExtensions = section.GetValue("AllowedFileExtensions", DefaultAllowedFileExtensions);

=======

            // var maxUploadSize = section.GetValue("MaxRequestBodySize", 100_000_000);
            var maxFileSize = section.GetValue("MaxFileSize", 30_000_000);
            var allowedFileExtensions = section.GetValue("AllowedFileExtensions", DefaultAllowedFileExtensions);

>>>>>>> ff4673b4
            var result = new List<object>();

            // Loop through each file in the request
            foreach (var file in files)
            {
                // TODO: support clipboard

                if (!allowedFileExtensions.Contains(Path.GetExtension(file.FileName), StringComparer.OrdinalIgnoreCase))
                {
                    result.Add(new
                    {
                        name = file.FileName,
                        size = file.Length,
                        folder = path,
                        error = T["This file extension is not allowed: {0}", Path.GetExtension(file.FileName)].ToString()
                    });

                    _logger.LogInformation($"File extension not allowed: '{file.FileName}'");

                    continue;
                }                

                if (file.Length > maxFileSize)
                {
                    result.Add(new
                    {
                        name = file.FileName,
                        size = file.Length,
                        folder = path,
                        error = T["The file {0} is too big. The limit is {1}MB", file.FileName, (int)Math.Floor((double) maxFileSize / 1024 / 1024)].ToString()
                    });

                    _logger.LogInformation($"File too big: '{file.FileName}' ({file.Length}B)");

                    continue;
                }

                try
                {
                    var mediaFilePath = _mediaFileStore.Combine(path, file.FileName);

                    using (var stream = file.OpenReadStream())
                    {
                        await _mediaFileStore.CreateFileFromStream(mediaFilePath, stream);
                    }

                    var mediaFile = await _mediaFileStore.GetFileInfoAsync(mediaFilePath);

                    result.Add(CreateFileResult(mediaFile));
                }
                catch (Exception ex)
                {
                    _logger.LogError(ex, "An error occured while uploading a media");

                    result.Add(new
                    {
                        name = file.FileName,
                        size = file.Length,
                        folder = path,
                        error = ex.Message
                    });
                }
            }

            return new { files = result.ToArray() };
        }

        [HttpPost]
        public async Task<IActionResult> DeleteFolder(string path)
        {
            if (!await _authorizationService.AuthorizeAsync(User, Permissions.ManageOwnMedia)
                || !await _authorizationService.AuthorizeAsync(User, Permissions.ManageAttachedMediaFieldsFolder, (object)path))
            {
                return Unauthorized();
            }

            if (string.IsNullOrEmpty(path))
            {
                return StatusCode(StatusCodes.Status403Forbidden, T["Cannot delete root media folder"]);
            }

            var mediaFolder = await _mediaFileStore.GetDirectoryInfoAsync(path);
            if (mediaFolder != null && !mediaFolder.IsDirectory)
            {
                return StatusCode(StatusCodes.Status403Forbidden, T["Cannot delete path because it is not a directory"]);
            }

            if (await _mediaFileStore.TryDeleteDirectoryAsync(path) == false)
                return NotFound();

            return Ok();
        }

        [HttpPost]
        public async Task<IActionResult> DeleteMedia(string path)
        {
            if (!await _authorizationService.AuthorizeAsync(User, Permissions.ManageOwnMedia)
                || !await _authorizationService.AuthorizeAsync(User, Permissions.ManageAttachedMediaFieldsFolder, (object)path))
            {
                return Unauthorized();
            }

            if (string.IsNullOrEmpty(path))
            {
                return NotFound();
            }

            if (await _mediaFileStore.TryDeleteFileAsync(path) == false)
                return NotFound();

            return Ok();
        }

        [HttpPost]
        public async Task<IActionResult> MoveMedia(string oldPath, string newPath)
        {
            if (!await _authorizationService.AuthorizeAsync(User, Permissions.ManageOwnMedia)
                || !await _authorizationService.AuthorizeAsync(User, Permissions.ManageAttachedMediaFieldsFolder, (object)oldPath)
                || !await _authorizationService.AuthorizeAsync(User, Permissions.ManageAttachedMediaFieldsFolder, (object)newPath))
            {
                return Unauthorized();
            }

            if (string.IsNullOrEmpty(oldPath) || string.IsNullOrEmpty(newPath))
            {
                return NotFound();
            }

            if (await _mediaFileStore.GetFileInfoAsync(oldPath) == null)
            {
                return NotFound();
            }

            if (await _mediaFileStore.GetFileInfoAsync(newPath) != null)
            {
                return StatusCode(StatusCodes.Status403Forbidden, T["Cannot move media because a file already exists with the same name"]);
            }

            await _mediaFileStore.MoveFileAsync(oldPath, newPath);

            return Ok();
        }

        [HttpPost]
        public async Task<IActionResult> DeleteMediaList(string[] paths)
        {
            if (!await _authorizationService.AuthorizeAsync(User, Permissions.ManageOwnMedia))
            {
                return Unauthorized();
            }

            foreach (var path in paths)
            {
                if (!await _authorizationService.AuthorizeAsync(User, Permissions.ManageAttachedMediaFieldsFolder, (object)path))
                {
                    return Unauthorized();
                }
            }

            if (paths == null)
            {
                return NotFound();
            }

            foreach (var p in paths)
            {
                if (await _mediaFileStore.TryDeleteFileAsync(p) == false)
                    return NotFound();
            }

            return Ok();
        }



        [HttpPost]
        public async Task<IActionResult> MoveMediaList(string[] mediaNames, string sourceFolder, string targetFolder)
        {
            if (!await _authorizationService.AuthorizeAsync(User, Permissions.ManageOwnMedia)
                || !await _authorizationService.AuthorizeAsync(User, Permissions.ManageAttachedMediaFieldsFolder, (object)sourceFolder)
                || !await _authorizationService.AuthorizeAsync(User, Permissions.ManageAttachedMediaFieldsFolder, (object)targetFolder))
            {
                return Unauthorized();
            }

            if ((mediaNames == null) || (mediaNames.Length < 1) 
                || string.IsNullOrEmpty(sourceFolder)
                || string.IsNullOrEmpty(targetFolder))
            {
                return NotFound();
            }

            sourceFolder = sourceFolder == "root" ? string.Empty : sourceFolder;
            targetFolder = targetFolder == "root" ? string.Empty : targetFolder;

            var  filesOnError = new List<string>();

            foreach (var name in mediaNames)
            {
                var sourcePath = _mediaFileStore.Combine(sourceFolder, name);
                var targetPath = _mediaFileStore.Combine( targetFolder, name);
                try
                {
                    await _mediaFileStore.MoveFileAsync(sourcePath, targetPath);
                }
                catch (FileStoreException)
                {
                    filesOnError.Add(sourcePath);                    
                }                
            }

            if (filesOnError.Count > 0)
            {
                return BadRequest(T["Error when moving files. Maybe they already exist on the target folder? Files on error: {0}", string.Join(",", filesOnError)].ToString());
            }
            else
            {
                return Ok();
            }
        }

        [HttpPost]
        public async Task<ActionResult<IFileStoreEntry>> CreateFolder(
            string path, string name,
            [FromServices] IAuthorizationService authorizationService)
        {
            if (string.IsNullOrEmpty(path))
            {
                path = "";
            }

            var newPath = _mediaFileStore.Combine(path, name);

            if (!await authorizationService.AuthorizeAsync(User, Permissions.ManageOwnMedia)
                || !await authorizationService.AuthorizeAsync(User, Permissions.ManageAttachedMediaFieldsFolder, (object)newPath))
            {
                return Unauthorized();
            }

            var mediaFolder = await _mediaFileStore.GetDirectoryInfoAsync(newPath);
            if (mediaFolder != null)
            {
                return StatusCode(StatusCodes.Status403Forbidden, T["Cannot create folder because a folder already exists with the same name"]);
            }

            var existingFile = await _mediaFileStore.GetFileInfoAsync(newPath);
            if (existingFile != null)
            {
                return StatusCode(StatusCodes.Status403Forbidden, T["Cannot create folder because a file already exists with the same name"]);
            }

            await _mediaFileStore.TryCreateDirectoryAsync(newPath);

            mediaFolder = await _mediaFileStore.GetDirectoryInfoAsync(newPath);

            return new ObjectResult(mediaFolder);
        }

        public IActionResult MediaApplication()
        {
            return View();
        }

        public object CreateFileResult(IFileStoreEntry mediaFile)
        {
            _contentTypeProvider.TryGetContentType(mediaFile.Name, out var contentType);

            return new
            {
                name = mediaFile.Name,
                size = mediaFile.Length,
                folder = mediaFile.DirectoryPath,
                url = _mediaFileStore.MapPathToPublicUrl(mediaFile.Path),
                mediaPath = mediaFile.Path,
                mime = contentType ?? "application/octet-stream"
            };
        }
    }
}<|MERGE_RESOLUTION|>--- conflicted
+++ resolved
@@ -24,10 +24,7 @@
             ".png",
             ".gif",
             ".ico",
-<<<<<<< HEAD
-=======
             ".svg",
->>>>>>> ff4673b4
 
             // Documents
             ".pdf", // (Portable Document Format; Adobe Acrobat)
@@ -191,19 +188,11 @@
             }
 
             var section = _shellConfiguration.GetSection("OrchardCore.Media");
-<<<<<<< HEAD
 
             // var maxUploadSize = section.GetValue("MaxRequestBodySize", 100_000_000);
             var maxFileSize = section.GetValue("MaxFileSize", 30_000_000);
             var allowedFileExtensions = section.GetValue("AllowedFileExtensions", DefaultAllowedFileExtensions);
 
-=======
-
-            // var maxUploadSize = section.GetValue("MaxRequestBodySize", 100_000_000);
-            var maxFileSize = section.GetValue("MaxFileSize", 30_000_000);
-            var allowedFileExtensions = section.GetValue("AllowedFileExtensions", DefaultAllowedFileExtensions);
-
->>>>>>> ff4673b4
             var result = new List<object>();
 
             // Loop through each file in the request
@@ -241,6 +230,36 @@
                     continue;
                 }
 
+                if (!allowedFileExtensions.Contains(Path.GetExtension(file.FileName), StringComparer.OrdinalIgnoreCase))
+                {
+                    result.Add(new
+                    {
+                        name = file.FileName,
+                        size = file.Length,
+                        folder = path,
+                        error = T["This file extension is not allowed: {0}", Path.GetExtension(file.FileName)].ToString()
+                    });
+
+                    _logger.LogInformation($"File extension not allowed: '{file.FileName}'");
+
+                    continue;
+                }                
+
+                if (file.Length > maxFileSize)
+                {
+                    result.Add(new
+                    {
+                        name = file.FileName,
+                        size = file.Length,
+                        folder = path,
+                        error = T["The file {0} is too big. The limit is {1}MB", file.FileName, (int)Math.Floor((double) maxFileSize / 1024 / 1024)].ToString()
+                    });
+
+                    _logger.LogInformation($"File too big: '{file.FileName}' ({file.Length}B)");
+
+                    continue;
+                }
+
                 try
                 {
                     var mediaFilePath = _mediaFileStore.Combine(path, file.FileName);
@@ -321,8 +340,7 @@
         public async Task<IActionResult> MoveMedia(string oldPath, string newPath)
         {
             if (!await _authorizationService.AuthorizeAsync(User, Permissions.ManageOwnMedia)
-                || !await _authorizationService.AuthorizeAsync(User, Permissions.ManageAttachedMediaFieldsFolder, (object)oldPath)
-                || !await _authorizationService.AuthorizeAsync(User, Permissions.ManageAttachedMediaFieldsFolder, (object)newPath))
+                || !await _authorizationService.AuthorizeAsync(User, Permissions.ManageAttachedMediaFieldsFolder, (object)oldPath))
             {
                 return Unauthorized();
             }
