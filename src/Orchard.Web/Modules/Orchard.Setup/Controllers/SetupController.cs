﻿using System;
using System.Collections.Generic;
using System.Linq;
using System.Threading.Tasks;
using Microsoft.AspNetCore.Mvc;
using Microsoft.Extensions.Localization;
using Orchard.Environment.Shell;
using Orchard.Setup.Services;
using Orchard.Setup.ViewModels;
<<<<<<< HEAD
using YesSql.Core.Services;
=======
using System;
using System.Threading.Tasks;
using System.Linq;
using Microsoft.AspNetCore.Mvc.Localization;
using Orchard.Recipes.Services;
>>>>>>> d369fad4

namespace Orchard.Setup.Controllers
{
    public class SetupController : Controller
    {
        private readonly ISetupService _setupService;
        private readonly ShellSettings _shellSettings;
        private const string DefaultRecipe = "Default";

        public SetupController(
            ISetupService setupService,
            ShellSettings shellSettings,
<<<<<<< HEAD
            IStringLocalizer<SetupController> t)
=======
            IHtmlLocalizer<SetupController> localizer)
>>>>>>> d369fad4
        {
            _setupService = setupService;
            _shellSettings = shellSettings;

<<<<<<< HEAD
            T = t;
        }

        public IStringLocalizer T { get; set; }
=======
            T = localizer;
        }

        public IHtmlLocalizer T { get; }
>>>>>>> d369fad4

        private ActionResult IndexViewResult(SetupViewModel model)
        {
            return View(model);
        }

        public ActionResult Index()
        {
            var initialSettings = _setupService.Prime();
            var recipes = _setupService.Recipes();
            string recipeDescription = null;

            if (recipes.Count > 0)
            {
                recipeDescription = recipes[0].Description;
            }

            return IndexViewResult(new SetupViewModel
            {
<<<<<<< HEAD
                DatabaseProviders = GetDatabaseProviders()
=======
                Recipes = recipes,
                RecipeDescription = recipeDescription
>>>>>>> d369fad4
            });
        }

        [HttpPost, ActionName("Index")]
        public async Task<ActionResult> IndexPOST(SetupViewModel model)
        {
<<<<<<< HEAD
            model.DatabaseProviders = GetDatabaseProviders();

            var selectedProvider = model.DatabaseProviders.FirstOrDefault(x => x.Value == model.DatabaseProvider);

            if (selectedProvider != null && selectedProvider.HasConnectionString && String.IsNullOrWhiteSpace(model.ConnectionString))
            {
                ModelState.AddModelError("ConnectionString", T["The connection string is mandatory for this provider"]);
            }

            if (String.IsNullOrEmpty(model.Password))
            {
                ModelState.AddModelError(nameof(model.Password), T["The password is required"]);
            }

            if (model.Password != model.PasswordConfirmation)
            {
                ModelState.AddModelError(nameof(model.PasswordConfirmation), T["The password confirmation doesn't match the password."]);
=======
            var recipes = _setupService.Recipes();

            if (model.RecipeName == null)
            {
                if (!(recipes.Select(r => r.Name).Contains(DefaultRecipe)))
                {
                    ModelState.AddModelError("Recipe", T["No recipes were found."].Value);
                }
                else {
                    model.RecipeName = DefaultRecipe;
                }
>>>>>>> d369fad4
            }

            if (!ModelState.IsValid)
            {
                model.Recipes = recipes;
                model.RecipeDescription = recipes.GetRecipeByName(model.RecipeName).Description;

                return IndexViewResult(model);
            }

            var recipe = recipes.GetRecipeByName(model.RecipeName);
            var setupContext = new SetupContext
            {
                SiteName = model.SiteName,
                DatabaseProvider = model.DatabaseProvider,
                DatabaseConnectionString = model.ConnectionString,
                DatabaseTablePrefix = model.TablePrefix,
                EnabledFeatures = null, // default list,
                AdminUsername = model.AdminUserName,
                AdminEmail = model.AdminEmail,
                AdminPassword = model.Password,
<<<<<<< HEAD
                Errors = new Dictionary<string, string>()
=======
                Recipe = recipe
>>>>>>> d369fad4
            };

            var executionId = await _setupService.SetupAsync(setupContext);

            // Check if a component in the Setup failed
            if (setupContext.Errors.Any())
            {
                foreach (var error in setupContext.Errors)
                {
                    ModelState.AddModelError(error.Key, error.Value);
                }

                return IndexViewResult(model);
            }

            var urlPrefix = "";
            if (!string.IsNullOrWhiteSpace(_shellSettings.RequestUrlPrefix))
            {
                urlPrefix = _shellSettings.RequestUrlPrefix + "/";
            }

            return Redirect("~/" + urlPrefix);
        }

        private IEnumerable<DatabaseProviderEntry> GetDatabaseProviders()
        {
            return new List<DatabaseProviderEntry>
            {
                new DatabaseProviderEntry { Name = "Sql Server", Value = "SqlConnection", HasConnectionString = true },
                new DatabaseProviderEntry { Name = "Sql Lite", Value = "Sqlite", HasConnectionString = false },
            };
        }
    }
}<|MERGE_RESOLUTION|>--- conflicted
+++ resolved
@@ -5,17 +5,10 @@
 using Microsoft.AspNetCore.Mvc;
 using Microsoft.Extensions.Localization;
 using Orchard.Environment.Shell;
+using Orchard.Recipes.Models;
 using Orchard.Setup.Services;
 using Orchard.Setup.ViewModels;
-<<<<<<< HEAD
 using YesSql.Core.Services;
-=======
-using System;
-using System.Threading.Tasks;
-using System.Linq;
-using Microsoft.AspNetCore.Mvc.Localization;
-using Orchard.Recipes.Services;
->>>>>>> d369fad4
 
 namespace Orchard.Setup.Controllers
 {
@@ -28,59 +21,32 @@
         public SetupController(
             ISetupService setupService,
             ShellSettings shellSettings,
-<<<<<<< HEAD
             IStringLocalizer<SetupController> t)
-=======
-            IHtmlLocalizer<SetupController> localizer)
->>>>>>> d369fad4
         {
             _setupService = setupService;
             _shellSettings = shellSettings;
 
-<<<<<<< HEAD
             T = t;
         }
 
         public IStringLocalizer T { get; set; }
-=======
-            T = localizer;
-        }
 
-        public IHtmlLocalizer T { get; }
->>>>>>> d369fad4
+        public async Task<ActionResult> Index()
+        {
+            var model = new SetupViewModel
+            {
+                DatabaseProviders = GetDatabaseProviders(),
+                Recipes = await _setupService.GetSetupRecipesAsync()
+            };
 
-        private ActionResult IndexViewResult(SetupViewModel model)
-        {
             return View(model);
-        }
-
-        public ActionResult Index()
-        {
-            var initialSettings = _setupService.Prime();
-            var recipes = _setupService.Recipes();
-            string recipeDescription = null;
-
-            if (recipes.Count > 0)
-            {
-                recipeDescription = recipes[0].Description;
-            }
-
-            return IndexViewResult(new SetupViewModel
-            {
-<<<<<<< HEAD
-                DatabaseProviders = GetDatabaseProviders()
-=======
-                Recipes = recipes,
-                RecipeDescription = recipeDescription
->>>>>>> d369fad4
-            });
         }
 
         [HttpPost, ActionName("Index")]
         public async Task<ActionResult> IndexPOST(SetupViewModel model)
         {
-<<<<<<< HEAD
             model.DatabaseProviders = GetDatabaseProviders();
+            model.Recipes = await _setupService.GetSetupRecipesAsync();
 
             var selectedProvider = model.DatabaseProviders.FirstOrDefault(x => x.Value == model.DatabaseProvider);
 
@@ -97,30 +63,20 @@
             if (model.Password != model.PasswordConfirmation)
             {
                 ModelState.AddModelError(nameof(model.PasswordConfirmation), T["The password confirmation doesn't match the password."]);
-=======
-            var recipes = _setupService.Recipes();
+            }
 
-            if (model.RecipeName == null)
+            RecipeDescriptor selectedRecipe = null;
+
+            if (String.IsNullOrEmpty(model.RecipeName) || (selectedRecipe = model.Recipes.FirstOrDefault(x => x.Name == model.RecipeName)) == null)
             {
-                if (!(recipes.Select(r => r.Name).Contains(DefaultRecipe)))
-                {
-                    ModelState.AddModelError("Recipe", T["No recipes were found."].Value);
-                }
-                else {
-                    model.RecipeName = DefaultRecipe;
-                }
->>>>>>> d369fad4
+                ModelState.AddModelError(nameof(model.RecipeName), T["Invalid recipe."]);
             }
 
             if (!ModelState.IsValid)
             {
-                model.Recipes = recipes;
-                model.RecipeDescription = recipes.GetRecipeByName(model.RecipeName).Description;
-
-                return IndexViewResult(model);
+                return View(model);
             }
 
-            var recipe = recipes.GetRecipeByName(model.RecipeName);
             var setupContext = new SetupContext
             {
                 SiteName = model.SiteName,
@@ -131,11 +87,8 @@
                 AdminUsername = model.AdminUserName,
                 AdminEmail = model.AdminEmail,
                 AdminPassword = model.Password,
-<<<<<<< HEAD
-                Errors = new Dictionary<string, string>()
-=======
-                Recipe = recipe
->>>>>>> d369fad4
+                Errors = new Dictionary<string, string>(),
+                Recipe = selectedRecipe
             };
 
             var executionId = await _setupService.SetupAsync(setupContext);
@@ -148,11 +101,11 @@
                     ModelState.AddModelError(error.Key, error.Value);
                 }
 
-                return IndexViewResult(model);
+                return View(model);
             }
 
             var urlPrefix = "";
-            if (!string.IsNullOrWhiteSpace(_shellSettings.RequestUrlPrefix))
+            if (!String.IsNullOrWhiteSpace(_shellSettings.RequestUrlPrefix))
             {
                 urlPrefix = _shellSettings.RequestUrlPrefix + "/";
             }
