--- conflicted
+++ resolved
@@ -9,21 +9,13 @@
 Once the .NET Core SDK has been installed, type the following command to install the templates for creating Orchard Core web applications:
 
 ```CMD
-<<<<<<< HEAD
 dotnet new install OrchardCore.ProjectTemplates::1.8.3
-=======
-dotnet new install OrchardCore.ProjectTemplates::1.8.2
->>>>>>> ef46ead5
 ```
 
 This will use the most stable release of Orchard Core. In order to use the latest `main` branch of Orchard Core, the following command can be used:
 
 ```CMD
-<<<<<<< HEAD
 dotnet new install OrchardCore.ProjectTemplates::1.8.3-* --nuget-source https://nuget.cloudsmith.io/orchardcore/preview/v3/index.json  
-=======
-dotnet new install OrchardCore.ProjectTemplates::1.8.2-* --nuget-source https://nuget.cloudsmith.io/orchardcore/preview/v3/index.json  
->>>>>>> ef46ead5
 ```
 
 ## Create a new website
@@ -32,12 +24,6 @@
 
 #### Generate an Orchard Cms Web Application
 
-<<<<<<< HEAD
-!!! warning
-    Due to a bug in the current published version, the following `dotnet new` commands will require the extra argument `--orchard-version 1.8.3`. For instance, instead of typing `dotnet new occms` use `dotnet new occms --orchard-version 1.8.3`
-
-=======
->>>>>>> ef46ead5
 ```CMD
 dotnet new occms
 ```
@@ -58,11 +44,7 @@
 
   -ov|--orchard-version  Specifies which version of Orchard Core packages to use.
                          string - Optional
-<<<<<<< HEAD
                          Default: 1.8.3
-=======
-                         Default: 1.8.2
->>>>>>> ef46ead5
 ```
 
 Logging can be ignored with this command:
@@ -151,11 +133,7 @@
 
   -ov|--orchard-version  Specifies which version of Orchard Core packages to use.
                          string - Optional
-<<<<<<< HEAD
                          Default: 1.8.3
-=======
-                         Default: 1.8.2
->>>>>>> ef46ead5
 ```
 
 ```CMD
