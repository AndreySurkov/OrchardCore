--- conflicted
+++ resolved
@@ -58,11 +58,7 @@
 
 ## Status
 
-<<<<<<< HEAD
-The latest released version of Orchard Core is `2.1.0`. The release notes can be found under [Releases](releases/2.1.0.md).
-=======
 The latest released version of Orchard Core is `2.1.1`. The release notes can be found under [Releases](releases/2.1.1.md).
->>>>>>> adb5ce92
 
 ## Getting Started
 
