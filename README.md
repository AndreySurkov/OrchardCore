--- conflicted
+++ resolved
@@ -24,17 +24,11 @@
 
 ## Status
 
-<<<<<<< HEAD
-### 1.0.0
-
-Here is a more detailed [Roadmap](https://github.com/OrchardCMS/OrchardCore/wiki/Roadmap).
-=======
 ### 1.0
 
 The software is finished -- and by finished, we mean there are no show-stopping, little-children-killing bugs in it. That we know of. There are probably numerous lower-priority bugs triaged into the next point release or service pack, as well.
 
 Here is a more detailed [roadmap](https://github.com/OrchardCMS/OrchardCore/wiki/Roadmap).
->>>>>>> 87b7a893
 
 ## Getting Started
 
