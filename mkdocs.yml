site_name: Orchard Core Documentation
theme:
  name: material
  logo: docs/assets/images/orchard-logo.png
  favicon: docs/assets/images/favicon-blue.png
  features:
    - instant
    - tabs
  palette:
    primary: blue
    accent: light blue
  static_templates:
    - docs/404.html
    
extra:
  social:
    - icon: fontawesome/solid/leaf
      link: https://orchardcore.net
    - icon: fontawesome/brands/github-alt
      link: https://github.com/OrchardCMS/OrchardCore
    - icon: fontawesome/brands/twitter
      link: https://twitter.com/OrchardCMS

# Repository
repo_name: OrchardCMS/OrchardCore
repo_url: https://github.com/OrchardCMS/OrchardCore
edit_uri: edit/dev/src/

# Options
docs_dir: src

# Extensions
markdown_extensions:
  - markdown.extensions.admonition
  - markdown.extensions.codehilite
  - markdown.extensions.def_list
  - markdown.extensions.footnotes
  - markdown.extensions.meta
  - pymdownx.b64
  - pymdownx.caret
  - pymdownx.details
  - pymdownx.emoji
  - pymdownx.magiclink
  - pymdownx.smartsymbols
  - pymdownx.snippets:
      check_paths: true
  - pymdownx.superfences
  - pymdownx.tabbed
  - pymdownx.tasklist
  - pymdownx.tilde
  - toc:
      permalink: true
#  - markdown.extensions.nl2br

plugins:
  - search
  - git-revision-date-localized
  
# Page tree
nav:
    - About Orchard Core: README.md
    - Getting started: 
        - Create a CMS Web application: docs/getting-started/README.md
        - Configure Dev package source: docs/getting-started/dev-package-source.md
        - Recipes and Starter Themes: docs/getting-started/starter-recipes.md
        - Code Generation Templates: docs/getting-started/templates/README.md
        - Create a Theme: docs/getting-started/theme.md
    - Glossary: 
        - Terms and Concepts: docs/glossary/README.md
    - How-to guides: 
        - Follow the Guides: docs/guides/README.md
        - Create a modular application: docs/guides/create-modular-application-mvc/README.md
        - Create a website: docs/guides/create-cms-application/README.md
        - Create a Decoupled CMS site: docs/guides/decoupled-cms/README.md
        - Add an admin menu: docs/guides/add-admin-menu/README.md
        - Implement Full Text search: docs/guides/implement-fulltext-search/README.md
        - Install localization files: docs/guides/install-localization-files/README.md
        - Integrate Facebook plugins: docs/guides/integrate-facebook-plugins/README.md
        - Run code on startup: docs/guides/run-code-on-startup/README.md
        - Create a custom admin theme: docs/guides/create-admin-theme/README.md
    - Key Topics: 
        - Manage your Content: docs/topics/content-management/README.md
        - Customize the Display: docs/topics/display/README.md
        - Localize your site: docs/topics/localize/README.md
        - Handle the Media: docs/topics/media/README.md
        - Navigate between pages: docs/topics/navigation/README.md
        - Query and Search data: docs/topics/search/README.md
        - Secure your application: docs/topics/security/README.md
#        - Data: docs/topics/data/README.md
#        - Configuration: docs/topics/configuration/README.md
        - Workflows: docs/topics/workflows/README.md
    - Reference: 
        - CMS Modules: 
            - Content Types: docs/reference/modules/ContentTypes/README.md
            - Content Parts: 
                - Add Parts to your Content: docs/reference/modules/ContentParts/README.md
                - Title: docs/reference/modules/Title/README.md
                - Autoroute: docs/reference/modules/Autoroute/README.md
                - Alias: docs/reference/modules/Alias/README.md
                - Html: docs/reference/modules/Html/README.md
                - Markdown: docs/reference/modules/Markdown/README.md
                - List: docs/reference/modules/List/README.md
                - Flow: docs/reference/modules/Flow/README.md 
                - Bag: docs/reference/modules/Flow/BagPart.md        
            - Content Fields: docs/reference/modules/ContentFields/README.md
            - Content Preview: docs/reference/modules/ContentPreview/README.md
            - Content Localization: docs/reference/modules/ContentLocalization/README.md
            - Layers: docs/reference/modules/Layers/README.md
            - Widgets: docs/reference/modules/Widgets/README.md
            - Forms: docs/reference/modules/Forms/README.md
            - Templates: docs/reference/modules/Templates/README.md
            - Themes: docs/reference/modules/Themes/README.md
            - Liquid: docs/reference/modules/Liquid/README.md
            - Indexing: docs/reference/modules/Indexing/README.md
            - SQL: docs/reference/modules/SQL/README.md
            - Lucene: docs/reference/modules/Lucene/README.md
            - Queries: docs/reference/modules/Queries/README.md
            - Media: docs/reference/modules/Media/README.md
            - Media Azure: docs/reference/modules/Media.Azure/README.md
            - ReCaptcha: docs/reference/modules/ReCaptcha/README.md
            - Resources: docs/reference/modules/Resources/README.md
            - Sitemaps: docs/reference/modules/Sitemaps/README.md
            - Menu: docs/reference/modules/Menu/README.md
            - Navigation: docs/reference/modules/Navigation/README.md
            - Admin: docs/reference/modules/Admin/README.md
            - Admin Menu: docs/reference/modules/AdminMenu/README.md
            - Taxonomies: docs/reference/modules/Taxonomies/README.md
            - Authentication:
                - Microsoft: docs/reference/modules/Microsoft.Authentication/README.md
                - Facebook: docs/reference/modules/Facebook/README.md
                - Twitter: docs/reference/modules/Twitter/README.md
                - GitHub: docs/reference/modules/GitHub/README.md
                - Google: docs/reference/modules/Google/README.md
            - Users: docs/reference/modules/Users/README.md
        - Core Modules: 
    #        - How to use Core Modules: docs/reference/core/README.md
            - Features: docs/reference/modules/Features/README.md
            - Contents: docs/reference/modules/Contents/README.md
            - Configuration: docs/reference/core/Configuration/README.md
            - Custom Settings: docs/reference/modules/CustomSettings/README.md
            - Placement: docs/reference/core/Placement/README.md
            - Data: docs/reference/core/Data/README.md
            - Dynamic Cache: docs/reference/modules/DynamicCache/README.md
            - Email: docs/reference/modules/Email/README.md
            - GraphQL: docs/reference/modules/Apis.GraphQL/README.md
            - GraphQL queries: docs/reference/core/Apis.GraphQL.Abstractions/README.md
            - Health Check: docs/reference/modules/HealthChecks/README.md
            - Localization: docs/reference/modules/Localize/README.md
            - Logging Serilog: docs/reference/core/Logging.Serilog/readme.md
            - Mini Profiler: docs/reference/modules/MiniProfiler/README.md
            - Modules: docs/reference/core/Modules/README.md
            - OpenId: docs/reference/modules/OpenId/README.md
            - Razor Helpers: docs/reference/core/Razor/README.md
            - Recipes: docs/reference/modules/Recipes/README.md
            - Roles: docs/reference/modules/Roles/README.md
            - Scripting: docs/reference/modules/Scripting/README.md
            - Setup: docs/reference/modules/Setup/README.md
            - Shells: docs/reference/core/Shells/README.md
            - Tenants: docs/reference/modules/Tenants/README.md
            - Workflows: docs/reference/modules/Workflows/README.md
            - DataProtection (Azure Storage): docs/reference/modules/DataProtection.Azure/README.md
    - Resources: 
        - Learning: docs/resources/README.md
        - Workshops: docs/resources/workshops/README.md
<<<<<<< HEAD
    - Releases: 
        - 1.0.0-rc2: docs/releases/1.0.0-rc2.md
        - 1.0.0-rc1: docs/releases/1.0.0-rc1.md
        - 1.0.0-beta3: docs/releases/1.0.0-beta3.md
        - 1.0.0-beta2: docs/releases/1.0.0-beta2.md
        - 1.0.0-beta1: docs/releases/1.0.0-beta1.md
=======
>>>>>>> 01d21588
    <|MERGE_RESOLUTION|>--- conflicted
+++ resolved
@@ -162,13 +162,10 @@
     - Resources: 
         - Learning: docs/resources/README.md
         - Workshops: docs/resources/workshops/README.md
-<<<<<<< HEAD
     - Releases: 
         - 1.0.0-rc2: docs/releases/1.0.0-rc2.md
         - 1.0.0-rc1: docs/releases/1.0.0-rc1.md
         - 1.0.0-beta3: docs/releases/1.0.0-beta3.md
         - 1.0.0-beta2: docs/releases/1.0.0-beta2.md
         - 1.0.0-beta1: docs/releases/1.0.0-beta1.md
-=======
->>>>>>> 01d21588
     