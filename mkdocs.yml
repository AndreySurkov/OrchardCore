site_name: Orchard Core Documentation
theme:
  name: material
  logo: docs/assets/images/orchard-logo.png
  favicon: docs/assets/images/favicon-blue.png
  features:
    - instant
    - tabs
  palette:
    primary: blue
    accent: light blue
  static_templates:
    - docs/404.html
    
extra:
  social:
    - icon: fontawesome/solid/leaf
      link: https://orchardcore.net
    - icon: fontawesome/brands/github-alt
      link: https://github.com/OrchardCMS/OrchardCore
    - icon: fontawesome/brands/twitter
      link: https://twitter.com/OrchardCMS

# Repository
repo_name: OrchardCMS/OrchardCore
repo_url: https://github.com/OrchardCMS/OrchardCore
edit_uri: edit/dev/src/

# Options
docs_dir: src

# Extensions
markdown_extensions:
  - markdown.extensions.admonition
  - markdown.extensions.codehilite
  - markdown.extensions.def_list
  - markdown.extensions.footnotes
  - markdown.extensions.meta
  - pymdownx.b64
  - pymdownx.caret
  - pymdownx.details
  - pymdownx.emoji
  - pymdownx.magiclink
  - pymdownx.smartsymbols
  - pymdownx.snippets:
      check_paths: true
  - pymdownx.superfences
  - pymdownx.tabbed
  - pymdownx.tasklist
  - pymdownx.tilde
  - toc:
      permalink: true
#  - markdown.extensions.nl2br

plugins:
  - search
  - git-revision-date-localized
  
# Page tree
nav:
    - About Orchard Core: README.md
    - Getting started: 
        - Create a CMS Web application: docs/getting-started/README.md
        - Configure Preview package source: docs/getting-started/preview-package-source.md
        - Recipes and Starter Themes: docs/getting-started/starter-recipes.md
        - Code Generation Templates: docs/getting-started/templates/README.md
        - Create a Theme: docs/getting-started/theme.md
    - Glossary: 
        - Terms and Concepts: docs/glossary/README.md
    - How-to guides: 
        - Follow the Guides: docs/guides/README.md
        - Create a modular application: docs/guides/create-modular-application-mvc/README.md
        - Create a website: docs/guides/create-cms-application/README.md
        - Create a Decoupled CMS site: docs/guides/decoupled-cms/README.md
        - Add an admin menu: docs/guides/add-admin-menu/README.md
        - Implement Full Text search: docs/guides/implement-fulltext-search/README.md
        - Install localization files: docs/guides/install-localization-files/README.md
        - Integrate Facebook plugins: docs/guides/integrate-facebook-plugins/README.md
        - Run code on startup: docs/guides/run-code-on-startup/README.md
        - Create a custom admin theme: docs/guides/create-admin-theme/README.md
        - Customize encoding settings: docs/guides/encoding-settings/README.md
    - Key Topics: 
        - Manage your Content: docs/topics/content-management/README.md
        - Customize the Display: docs/topics/display/README.md
        - Localize your site: docs/topics/localize/README.md
        - Handle the Media: docs/topics/media/README.md
        - Navigate between pages: docs/topics/navigation/README.md
        - Query and Search data: docs/topics/search/README.md
        - Secure your application: docs/topics/security/README.md
#        - Data: docs/topics/data/README.md
#        - Configuration: docs/topics/configuration/README.md
        - Workflows: docs/topics/workflows/README.md
    - Reference: 
        - CMS Modules: 
            - Content Types: docs/reference/modules/ContentTypes/README.md
            - Content Parts: 
                - Add Parts to your Content: docs/reference/modules/ContentParts/README.md
                - Title: docs/reference/modules/Title/README.md
                - Autoroute: docs/reference/modules/Autoroute/README.md
                - Alias: docs/reference/modules/Alias/README.md
                - Html: docs/reference/modules/Html/README.md
                - Markdown: docs/reference/modules/Markdown/README.md
                - List: docs/reference/modules/List/README.md
                - Flow: docs/reference/modules/Flow/README.md 
                - Bag: docs/reference/modules/Flow/BagPart.md        
            - Content Fields: docs/reference/modules/ContentFields/README.md
            - Content Preview: docs/reference/modules/ContentPreview/README.md
            - Content Localization: docs/reference/modules/ContentLocalization/README.md
            - Layers: docs/reference/modules/Layers/README.md
            - Widgets: docs/reference/modules/Widgets/README.md
            - Forms: docs/reference/modules/Forms/README.md
            - Templates: docs/reference/modules/Templates/README.md
            - Themes: docs/reference/modules/Themes/README.md
            - Liquid: docs/reference/modules/Liquid/README.md
            - Indexing: docs/reference/modules/Indexing/README.md
            - SQL: docs/reference/modules/SQL/README.md
            - Lucene: docs/reference/modules/Lucene/README.md
            - Queries: docs/reference/modules/Queries/README.md
            - Media: docs/reference/modules/Media/README.md
            - Media Azure: docs/reference/modules/Media.Azure/README.md
            - ReCaptcha: docs/reference/modules/ReCaptcha/README.md
            - Resources: docs/reference/modules/Resources/README.md
            - Sitemaps: docs/reference/modules/Sitemaps/README.md
            - Menu: docs/reference/modules/Menu/README.md
            - Navigation: docs/reference/modules/Navigation/README.md
            - Admin: docs/reference/modules/Admin/README.md
            - Admin Menu: docs/reference/modules/AdminMenu/README.md
            - Taxonomies: docs/reference/modules/Taxonomies/README.md
            - Authentication:
                - Microsoft: docs/reference/modules/Microsoft.Authentication/README.md
                - Facebook: docs/reference/modules/Facebook/README.md
                - Twitter: docs/reference/modules/Twitter/README.md
                - GitHub: docs/reference/modules/GitHub/README.md
                - Google: docs/reference/modules/Google/README.md
            - Users: docs/reference/modules/Users/README.md
        - Core Modules: 
    #        - How to use Core Modules: docs/reference/core/README.md
            - Features: docs/reference/modules/Features/README.md
            - Contents: docs/reference/modules/Contents/README.md
            - Configuration: docs/reference/core/Configuration/README.md
            - Custom Settings: docs/reference/modules/CustomSettings/README.md
            - Placement: docs/reference/core/Placement/README.md
            - Data: docs/reference/core/Data/README.md
            - Dynamic Cache: docs/reference/modules/DynamicCache/README.md
            - Email: docs/reference/modules/Email/README.md
            - GraphQL: docs/reference/modules/Apis.GraphQL/README.md
            - GraphQL queries: docs/reference/core/Apis.GraphQL.Abstractions/README.md
            - Health Check: docs/reference/modules/HealthChecks/README.md
            - Localization: docs/reference/modules/Localize/README.md
            - Logging Serilog: docs/reference/core/Logging.Serilog/readme.md
            - Mini Profiler: docs/reference/modules/MiniProfiler/README.md
            - Modules: docs/reference/core/Modules/README.md
            - OpenId: docs/reference/modules/OpenId/README.md
            - Razor Helpers: docs/reference/core/Razor/README.md
            - Recipes: docs/reference/modules/Recipes/README.md
            - Roles: docs/reference/modules/Roles/README.md
            - Scripting: docs/reference/modules/Scripting/README.md
            - Setup: docs/reference/modules/Setup/README.md
            - Shells: docs/reference/core/Shells/README.md
            - Tenants: docs/reference/modules/Tenants/README.md
            - Workflows: docs/reference/modules/Workflows/README.md
            - DataProtection (Azure Storage): docs/reference/modules/DataProtection.Azure/README.md
    - Resources: 
        - Learning: docs/resources/README.md
        - Workshops: docs/resources/workshops/README.md
<<<<<<< HEAD
    - Releases: 
        - 1.0.0-rc2: docs/releases/1.0.0-rc2.md
        - 1.0.0-rc1: docs/releases/1.0.0-rc1.md
        - 1.0.0-beta3: docs/releases/1.0.0-beta3.md
        - 1.0.0-beta2: docs/releases/1.0.0-beta2.md
        - 1.0.0-beta1: docs/releases/1.0.0-beta1.md
=======
        - Branding: docs/resources/branding/README.md
>>>>>>> dddfbaee
    <|MERGE_RESOLUTION|>--- conflicted
+++ resolved
@@ -163,14 +163,11 @@
     - Resources: 
         - Learning: docs/resources/README.md
         - Workshops: docs/resources/workshops/README.md
-<<<<<<< HEAD
+        - Branding: docs/resources/branding/README.md
     - Releases: 
         - 1.0.0-rc2: docs/releases/1.0.0-rc2.md
         - 1.0.0-rc1: docs/releases/1.0.0-rc1.md
         - 1.0.0-beta3: docs/releases/1.0.0-beta3.md
         - 1.0.0-beta2: docs/releases/1.0.0-beta2.md
         - 1.0.0-beta1: docs/releases/1.0.0-beta1.md
-=======
-        - Branding: docs/resources/branding/README.md
->>>>>>> dddfbaee
     